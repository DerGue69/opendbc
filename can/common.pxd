# distutils: language = c++
# cython: language_level=3

from libc.stdint cimport uint8_t, uint16_t, uint32_t, uint64_t
from libcpp cimport bool
from libcpp.map cimport map
from libcpp.string cimport string
from libcpp.vector cimport vector
from libcpp.unordered_set cimport unordered_set


ctypedef unsigned int (*calc_checksum_type)(uint32_t, const Signal&, const vector[uint8_t] &)

cdef extern from "common_dbc.h":
  ctypedef enum SignalType:
    DEFAULT,
    COUNTER,
    HONDA_CHECKSUM,
    TOYOTA_CHECKSUM,
    PEDAL_CHECKSUM,
    VOLKSWAGEN_MQB_CHECKSUM,
    XOR_CHECKSUM,
    SUBARU_CHECKSUM,
    CHRYSLER_CHECKSUM
    HKG_CAN_FD_CHECKSUM,

  cdef struct Signal:
    string name
    int start_bit, msb, lsb, size
    bool is_signed
    double factor, offset
    bool is_little_endian
    SignalType type
    calc_checksum_type calc_checksum

  cdef struct Msg:
    string name
    uint32_t address
    unsigned int size
    vector[Signal] sigs

  cdef struct Val:
    string name
    uint32_t address
    string def_val
    vector[Signal] sigs

  cdef struct DBC:
    string name
    vector[Msg] msgs
    vector[Val] vals

  cdef struct SignalParseOptions:
    uint32_t address
    string name


  cdef struct MessageParseOptions:
    uint32_t address
    int check_frequency

  cdef struct SignalValue:
    uint32_t address
    uint64_t ts_nanos
    string name
    double value
    vector[double] all_values

  cdef struct SignalPackValue:
    string name
    double value


cdef extern from "common.h":
  cdef const DBC* dbc_lookup(const string);

  cdef cppclass CANParser:
    bool can_valid
    bool bus_timeout
    CANParser(int, string, vector[MessageParseOptions], vector[SignalParseOptions])
<<<<<<< HEAD
    void update_strings(vector[string]&, vector[SignalValue]&, bool)
=======
    void update_string(string&, bool)
    vector[SignalValue] query_latest()
>>>>>>> 9a1de83e

  cdef cppclass CANPacker:
   CANPacker(string)
   vector[uint8_t] pack(uint32_t, vector[SignalPackValue]&)<|MERGE_RESOLUTION|>--- conflicted
+++ resolved
@@ -78,12 +78,7 @@
     bool can_valid
     bool bus_timeout
     CANParser(int, string, vector[MessageParseOptions], vector[SignalParseOptions])
-<<<<<<< HEAD
     void update_strings(vector[string]&, vector[SignalValue]&, bool)
-=======
-    void update_string(string&, bool)
-    vector[SignalValue] query_latest()
->>>>>>> 9a1de83e
 
   cdef cppclass CANPacker:
    CANPacker(string)
