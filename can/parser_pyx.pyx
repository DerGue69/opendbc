--- conflicted
+++ resolved
@@ -123,10 +123,7 @@
       # Cast char * directly to unicode
       cv_name = <unicode>cv.name
       self.vl[cv.address][cv_name] = cv.value
-<<<<<<< HEAD
       self.vl_all[cv.address][cv_name] = cv.all_values
-=======
->>>>>>> 9c851fa9
       self.ts_nanos[cv.address][cv_name] = cv.ts_nanos
 
       vl_all = self.vl_all[cv.address]
@@ -140,28 +137,6 @@
 
     return updated_addrs
 
-<<<<<<< HEAD
-=======
-  def update_string(self, dat, sendcan=False):
-    for v in self.vl_all.values():
-      for l in v.values():
-        l.clear()
-
-    self.can.update_string(dat, sendcan)
-    return self.update_vl()
-
-  def update_strings(self, strings, sendcan=False):
-    for v in self.vl_all.values():
-      for l in v.values():
-        l.clear()
-
-    updated_addrs = set()
-    for s in strings:
-      self.can.update_string(s, sendcan)
-      updated_addrs.update(self.update_vl())
-    return updated_addrs
-
->>>>>>> 9c851fa9
   @property
   def can_valid(self):
     return self.can.can_valid
